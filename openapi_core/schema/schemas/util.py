--- conflicted
+++ resolved
@@ -1,10 +1,7 @@
 """OpenAPI core schemas util module"""
 from distutils.util import strtobool
-<<<<<<< HEAD
 from json import dumps
-=======
 from six import string_types
->>>>>>> e3dfee56
 
 
 def forcebool(val):
